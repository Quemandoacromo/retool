--- conflicted
+++ resolved
@@ -263,8 +263,7 @@
 			["GoldenEye - Dark Agent (Disc 2)", 1]
 		],
 		"Harry Potter and the Chamber of Secrets": [
-			["Harry Potter to Himitsu no Heya", 1],
-			["Harry Potter to Himitsu no Heiya", 1]
+			["Harry Potter to Himitsu no Heya", 1]
 		],
 		"Harry Potter and the Goblet of Fire": [
 			["Harry Potter e il Calice di Fuoco", 1],
@@ -452,10 +451,6 @@
 			["Paper Mario RPG", 1]
 		],
 		"Pokemon Channel": [
-<<<<<<< HEAD
-=======
-			["Pokemon Channel - Bangumi Kakuchou Pack", 1],
->>>>>>> e7b48c88
 			["Pokemon Channel - Pikachu to Issho!", 1]
 		],
 		"Pokemon XD - Gale of Darkness": [
